--- conflicted
+++ resolved
@@ -315,40 +315,7 @@
       data.convert(cc)
       self.semantic_img =  process_img_data(data)
 
-<<<<<<< HEAD
-    # Add IMU sensor
-    self.imu_sensor = self.world.spawn_actor(
-      self.imu_bp,
-      self.imu_transform,
-      attach_to=self.ego, 
-      attachment_type=carla.AttachmentType.Rigid)
-    
-    self.imu_sensor.listen(lambda data: get_imu_data(data))
-
-    def get_imu_data(data):
-      self.imu_data = {
-        "accelerometer.x": data.accelerometer.x, 
-        "accelerometer.y": data.accelerometer.y, 
-        "accelerometer.z": data.accelerometer.z, 
-        "gyroscope.x": data.gyroscope.x,
-        "gyroscope.y": data.gyroscope.y,
-        "gyroscope.z": data.gyroscope.z,
-        "compass": data.compass
-      }
-      # self.imu_data = np.array([
-      #   data.accelerometer.x, 
-      #   data.accelerometer.y, 
-      #   data.accelerometer.z, 
-      #   data.gyroscope.x,
-      #   data.gyroscope.y,
-      #   data.gyroscope.z,
-      #   data.compass])
-    
-
-    # Update timesteps
-=======
     # Update timesteps3
->>>>>>> f7dc03dc
     self.time_step=0
     self.reset_step+=1
 
@@ -812,15 +779,11 @@
       # Pixor state, [x, y, cos(yaw), sin(yaw), speed]
       pixor_state = [ego_x, ego_y, np.cos(ego_yaw), np.sin(ego_yaw), speed]
 
-<<<<<<< HEAD
-    imu = self.imu_data
-=======
 
     trafficlight = self.detectTrafficLight()
     # if want to read control in autopilot mode
     cont = self.ego.get_control()
     aux_state = np.array([cont.throttle, cont.steer, cont.brake, trafficlight])
->>>>>>> f7dc03dc
 
     obs = {
       'camera':camera.astype(np.uint8),
@@ -830,11 +793,7 @@
       'lidar':lidar.astype(np.uint8),
       'birdeye':birdeye.astype(np.uint8),
       'state': state,
-<<<<<<< HEAD
-      'imu': imu
-=======
       'aux_state': aux_state
->>>>>>> f7dc03dc
     }
 
     if self.pixor:
@@ -909,11 +868,7 @@
     # If autopilot is used no need to terminate episodes
 
     # If reach maximum timestep
-<<<<<<< HEAD
-    if self.time_step>=self.max_time_episode:
-=======
     if self.time_step>self.max_time_episode:
->>>>>>> f7dc03dc
       return True
 
     # If at destination
