#!/usr/bin/env python

# Copyright (c) 2019: Jianyu Chen (jianyuchen@berkeley.edu).
#
# This work is licensed under the terms of the MIT license.
# For a copy, see <https://opensource.org/licenses/MIT>.

import os
import argparse

import numpy as np

import gym
import gym_carla
import carla

from PIL import Image
import os
import csv
import numpy as np   

def main():

  parser = argparse.ArgumentParser(description="Autoencoder training.")
  parser.add_argument("--path", default="/mnt/storage2/carla-test-1/", type=str,help="Save dataset path")
  parser.add_argument("--folder", default="test", type=str,help="Save folder")
  args = parser.parse_args()


  # parameters for the gym_carla environment
  params = {
    'number_of_vehicles': 60,
    'number_of_walkers': 20,
    'display_size': 256,  # screen size of bird-eye render
    'max_past_step': 1,  # the number of past steps to draw
    'dt': 0.1,  # time interval between two frames
    'discrete': False,  # whether to use discrete control space
    'discrete_acc': [-3.0, 0.0, 3.0],  # discrete value of accelerations
    'discrete_steer': [-0.2, 0.0, 0.2],  # discrete value of steering angles
    'continuous_accel_range': [-3.0, 3.0],  # continuous acceleration range
    'continuous_steer_range': [-0.3, 0.3],  # continuous steering angle range
    'ego_vehicle_filter': 'vehicle.lincoln*',  # filter for defining ego vehicle
    'port': 2000,  # connection port
    'town': 'Town03',  # which town to simulate
    'task_mode': 'random',  # mode of the task, [random, roundabout (only for Town03)]
    'max_time_episode': 500,  # maximum timesteps per episode
    'max_waypt': 12,  # maximum number of waypoints
    'obs_range': 32,  # observation range (meter)
    'lidar_bin': 0.125,  # bin size of lidar sensor (meter)
    'd_behind': 12,  # distance behind the ego vehicle (meter)
    'out_lane_thres': 2.0,  # threshold for out of lane
    'desired_speed': 8,  # desired speed (m/s)
    'max_ego_spawn_times': 200,  # maximum times to spawn ego vehicle
    'display_route': False,  # whether to render the desired route
    'pixor_size': 64,  # size of the pixor labels
    'pixor': False,  # whether to output PIXOR observation
    #'folder': "/mnt/storage2/carla-test-1/Log1"
  }

<<<<<<< HEAD
  params['folder'] = os.path.join(args.path, args.folder)

  

  folders = [f"Log{s}" for s in np.arange(75,101)]

  if not os.path.exists(args.path):
    os.mkdir(args.path)

  log_idx = 0
  params['folder'] = os.path.join(args.path, folders[log_idx])
  print(params['folder'])
=======
>>>>>>> f7dc03dc

  # Set gym-carla environment
  env = gym.make('carla-v0', params=params)
  obs = env.reset()
  for _ in range(15):  # wait for zoom
    env.step([2.0, 0.0])


  cnt = 0
  keys = ['camera', 'camera_l', 'camera_r', 'semantic']
  for key in keys:
    if not os.path.exists('data/' + key):
      os.makedirs('data/'+key)

  while True:
    action = [2.0, 0.0]
    obs,r,done,info = env.step(action)
    print(cnt, '-', obs['aux_state'], obs['state'])


    ### saving the data
    cnt += 1
    for key in keys:
      im = Image.fromarray(obs[key])
      im.save(os.path.join("data/", key, str(cnt)) + ".jpeg")

    # states are
    # aux_state: throttle, steer, brake, trafficlight
    # state: current_steer, desired_steer, speed_long, speed
    with open('data/state.csv','a') as f:
      writer = csv.writer(f)
      state_data = np.concatenate((obs['state'], obs['aux_state']))
      writer.writerow(state_data)

    if done:
      obs = env.reset()
<<<<<<< HEAD
      log_idx += 1
      folder = os.path.join(args.path, folders[log_idx])
      env.set_folder(folder)
      print(folder)
=======
      for _ in range(15):
        env.step(action)



>>>>>>> f7dc03dc

if __name__ == '__main__':
  np.set_printoptions(precision=3)
  main()<|MERGE_RESOLUTION|>--- conflicted
+++ resolved
@@ -57,21 +57,6 @@
     #'folder': "/mnt/storage2/carla-test-1/Log1"
   }
 
-<<<<<<< HEAD
-  params['folder'] = os.path.join(args.path, args.folder)
-
-  
-
-  folders = [f"Log{s}" for s in np.arange(75,101)]
-
-  if not os.path.exists(args.path):
-    os.mkdir(args.path)
-
-  log_idx = 0
-  params['folder'] = os.path.join(args.path, folders[log_idx])
-  print(params['folder'])
-=======
->>>>>>> f7dc03dc
 
   # Set gym-carla environment
   env = gym.make('carla-v0', params=params)
@@ -108,18 +93,11 @@
 
     if done:
       obs = env.reset()
-<<<<<<< HEAD
-      log_idx += 1
-      folder = os.path.join(args.path, folders[log_idx])
-      env.set_folder(folder)
-      print(folder)
-=======
       for _ in range(15):
         env.step(action)
 
 
 
->>>>>>> f7dc03dc
 
 if __name__ == '__main__':
   np.set_printoptions(precision=3)
